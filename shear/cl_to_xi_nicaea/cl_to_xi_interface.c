--- conflicted
+++ resolved
@@ -396,14 +396,8 @@
 
 int cleanup(void * config_in)
 {
-<<<<<<< HEAD
     // Free the memory that we allocated in the setup
     cl_to_xi_config * config = (cl_to_xi_config*) config_in;
     free(config);
-=======
-	// Free the memory that we allocated in the setup
-	cl_to_xi_config * config = (cl_to_xi_config*) config_in;
-	free(config);
-  return 0;
->>>>>>> 351b7a02
+    return 0;
 }