--- conflicted
+++ resolved
@@ -5,13 +5,8 @@
 
 all: interface.so
 
-<<<<<<< HEAD
-interface.so: utils.c shear_shear.c interface.c ../limber/interp2d.o  ../limber/limber.o
-	$(CC) $(CFLAGS) $(LDFLAGS) -shared -o interface.so utils.c shear_shear.c interface.c ../limber/interp2d.o  ../limber/limber.o
-=======
 interface.so: utils.c shear_shear.c interface.c ../limber/liblimber.a
 	$(CC) $(CFLAGS)  -shared -o interface.so utils.c shear_shear.c interface.c $(LDFLAGS)
->>>>>>> 239bdc52
 
 clean:
 	rm -rf interface.so interface.so.dSYM